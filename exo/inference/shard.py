from dataclasses import dataclass


@dataclass
class Shard:
  model_id: str
  start_layer: int
  end_layer: int
  n_layers: int

  def is_first_layer(self) -> bool:
    return self.start_layer == 0

  def is_last_layer(self) -> bool:
    return self.end_layer == self.n_layers - 1

<<<<<<< HEAD
    def get_layer_count(self) -> int:
        return self.end_layer - self.start_layer + 1

    def to_dict(self) -> dict:
        return {
            "model_id": self.model_id,
            "start_layer": self.start_layer,
            "end_layer": self.end_layer,
            "n_layers": self.n_layers
        }
=======
  def to_dict(self) -> dict:
    return {
      "model_id": self.model_id,
      "start_layer": self.start_layer,
      "end_layer": self.end_layer,
      "n_layers": self.n_layers,
    }
>>>>>>> 044d189c
<|MERGE_RESOLUTION|>--- conflicted
+++ resolved
@@ -14,23 +14,13 @@
   def is_last_layer(self) -> bool:
     return self.end_layer == self.n_layers - 1
 
-<<<<<<< HEAD
-    def get_layer_count(self) -> int:
-        return self.end_layer - self.start_layer + 1
+  def get_layer_count(self) -> int:
+    return self.end_layer - self.start_layer + 1
 
-    def to_dict(self) -> dict:
-        return {
-            "model_id": self.model_id,
-            "start_layer": self.start_layer,
-            "end_layer": self.end_layer,
-            "n_layers": self.n_layers
-        }
-=======
   def to_dict(self) -> dict:
     return {
       "model_id": self.model_id,
       "start_layer": self.start_layer,
       "end_layer": self.end_layer,
       "n_layers": self.n_layers,
-    }
->>>>>>> 044d189c
+    }